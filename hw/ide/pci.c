/*
 * QEMU IDE Emulation: PCI Bus support.
 *
 * Copyright (c) 2003 Fabrice Bellard
 * Copyright (c) 2006 Openedhand Ltd.
 *
 * Permission is hereby granted, free of charge, to any person obtaining a copy
 * of this software and associated documentation files (the "Software"), to deal
 * in the Software without restriction, including without limitation the rights
 * to use, copy, modify, merge, publish, distribute, sublicense, and/or sell
 * copies of the Software, and to permit persons to whom the Software is
 * furnished to do so, subject to the following conditions:
 *
 * The above copyright notice and this permission notice shall be included in
 * all copies or substantial portions of the Software.
 *
 * THE SOFTWARE IS PROVIDED "AS IS", WITHOUT WARRANTY OF ANY KIND, EXPRESS OR
 * IMPLIED, INCLUDING BUT NOT LIMITED TO THE WARRANTIES OF MERCHANTABILITY,
 * FITNESS FOR A PARTICULAR PURPOSE AND NONINFRINGEMENT. IN NO EVENT SHALL
 * THE AUTHORS OR COPYRIGHT HOLDERS BE LIABLE FOR ANY CLAIM, DAMAGES OR OTHER
 * LIABILITY, WHETHER IN AN ACTION OF CONTRACT, TORT OR OTHERWISE, ARISING FROM,
 * OUT OF OR IN CONNECTION WITH THE SOFTWARE OR THE USE OR OTHER DEALINGS IN
 * THE SOFTWARE.
 */
#include <hw/hw.h>
#include <hw/i386/pc.h>
#include <hw/pci/pci.h>
#include <hw/isa/isa.h>
#include "sysemu/block-backend.h"
#include "sysemu/dma.h"
#include "qemu/error-report.h"
#include <hw/ide/pci.h>

#define BMDMA_PAGE_SIZE 4096

#define BM_MIGRATION_COMPAT_STATUS_BITS \
        (IDE_RETRY_DMA | IDE_RETRY_PIO | \
        IDE_RETRY_READ | IDE_RETRY_FLUSH)

static void bmdma_start_dma(IDEDMA *dma, IDEState *s,
                            BlockCompletionFunc *dma_cb)
{
    BMDMAState *bm = DO_UPCAST(BMDMAState, dma, dma);

    bm->unit = s->unit;
    bm->dma_cb = dma_cb;
    bm->cur_prd_last = 0;
    bm->cur_prd_addr = 0;
    bm->cur_prd_len = 0;
    bm->sector_num = ide_get_sector(s);
    bm->nsector = s->nsector;

    if (bm->status & BM_STATUS_DMAING) {
        bm->dma_cb(bmdma_active_if(bm), 0);
    }
}

/**
 * Return the number of bytes successfully prepared.
 * -1 on error.
 */
static int32_t bmdma_prepare_buf(IDEDMA *dma, int is_write)
{
    BMDMAState *bm = DO_UPCAST(BMDMAState, dma, dma);
    IDEState *s = bmdma_active_if(bm);
    PCIDevice *pci_dev = PCI_DEVICE(bm->pci_dev);
    struct {
        uint32_t addr;
        uint32_t size;
    } prd;
    int l, len;

    pci_dma_sglist_init(&s->sg, pci_dev,
                        s->nsector / (BMDMA_PAGE_SIZE / 512) + 1);
    s->io_buffer_size = 0;
    for(;;) {
        if (bm->cur_prd_len == 0) {
            /* end of table (with a fail safe of one page) */
            if (bm->cur_prd_last ||
                (bm->cur_addr - bm->addr) >= BMDMA_PAGE_SIZE) {
                return s->io_buffer_size;
            }
            pci_dma_read(pci_dev, bm->cur_addr, &prd, 8);
            bm->cur_addr += 8;
            prd.addr = le32_to_cpu(prd.addr);
            prd.size = le32_to_cpu(prd.size);
            len = prd.size & 0xfffe;
            if (len == 0)
                len = 0x10000;
            bm->cur_prd_len = len;
            bm->cur_prd_addr = prd.addr;
            bm->cur_prd_last = (prd.size & 0x80000000);
        }
        l = bm->cur_prd_len;
        if (l > 0) {
            qemu_sglist_add(&s->sg, bm->cur_prd_addr, l);

            /* Note: We limit the max transfer to be 2GiB.
             * This should accommodate the largest ATA transaction
             * for LBA48 (65,536 sectors) and 32K sector sizes. */
            if (s->sg.size > INT32_MAX) {
                error_report("IDE: sglist describes more than 2GiB.\n");
                break;
            }
            bm->cur_prd_addr += l;
            bm->cur_prd_len -= l;
            s->io_buffer_size += l;
        }
    }

    qemu_sglist_destroy(&s->sg);
    s->io_buffer_size = 0;
    return -1;
}

/* return 0 if buffer completed */
static int bmdma_rw_buf(IDEDMA *dma, int is_write)
{
    BMDMAState *bm = DO_UPCAST(BMDMAState, dma, dma);
    IDEState *s = bmdma_active_if(bm);
    PCIDevice *pci_dev = PCI_DEVICE(bm->pci_dev);
    struct {
        uint32_t addr;
        uint32_t size;
    } prd;
    int l, len;

    for(;;) {
        l = s->io_buffer_size - s->io_buffer_index;
        if (l <= 0)
            break;
        if (bm->cur_prd_len == 0) {
            /* end of table (with a fail safe of one page) */
            if (bm->cur_prd_last ||
                (bm->cur_addr - bm->addr) >= BMDMA_PAGE_SIZE)
                return 0;
            pci_dma_read(pci_dev, bm->cur_addr, &prd, 8);
            bm->cur_addr += 8;
            prd.addr = le32_to_cpu(prd.addr);
            prd.size = le32_to_cpu(prd.size);
            len = prd.size & 0xfffe;
            if (len == 0)
                len = 0x10000;
            bm->cur_prd_len = len;
            bm->cur_prd_addr = prd.addr;
            bm->cur_prd_last = (prd.size & 0x80000000);
        }
        if (l > bm->cur_prd_len)
            l = bm->cur_prd_len;
        if (l > 0) {
            if (is_write) {
                pci_dma_write(pci_dev, bm->cur_prd_addr,
                              s->io_buffer + s->io_buffer_index, l);
            } else {
                pci_dma_read(pci_dev, bm->cur_prd_addr,
                             s->io_buffer + s->io_buffer_index, l);
            }
            bm->cur_prd_addr += l;
            bm->cur_prd_len -= l;
            s->io_buffer_index += l;
        }
    }
    return 1;
}

static int bmdma_set_unit(IDEDMA *dma, int unit)
{
    BMDMAState *bm = DO_UPCAST(BMDMAState, dma, dma);
    bm->unit = unit;

    return 0;
}

static void bmdma_set_inactive(IDEDMA *dma, bool more)
{
    BMDMAState *bm = DO_UPCAST(BMDMAState, dma, dma);

    bm->dma_cb = NULL;
    bm->unit = -1;
    if (more) {
        bm->status |= BM_STATUS_DMAING;
    } else {
        bm->status &= ~BM_STATUS_DMAING;
    }
}

static void bmdma_restart_dma(BMDMAState *bm, enum ide_dma_cmd dma_cmd)
{
    IDEState *s = bmdma_active_if(bm);

    ide_set_sector(s, bm->sector_num);
    s->io_buffer_index = 0;
    s->io_buffer_size = 0;
    s->nsector = bm->nsector;
    s->dma_cmd = dma_cmd;
    bm->cur_addr = bm->addr;
    bm->dma_cb = ide_dma_cb;
    bmdma_start_dma(&bm->dma, s, bm->dma_cb);
}

/* TODO This should be common IDE code */
static void bmdma_restart_bh(void *opaque)
{
    BMDMAState *bm = opaque;
    IDEBus *bus = bm->bus;
    bool is_read;
    int error_status;

    qemu_bh_delete(bm->bh);
    bm->bh = NULL;

    if (bm->unit == (uint8_t) -1) {
        return;
    }

    is_read = (bus->error_status & IDE_RETRY_READ) != 0;

    /* The error status must be cleared before resubmitting the request: The
     * request may fail again, and this case can only be distinguished if the
     * called function can set a new error status. */
    error_status = bus->error_status;
    bus->error_status = 0;

    if (error_status & IDE_RETRY_DMA) {
        if (error_status & IDE_RETRY_TRIM) {
            bmdma_restart_dma(bm, IDE_DMA_TRIM);
        } else {
            bmdma_restart_dma(bm, is_read ? IDE_DMA_READ : IDE_DMA_WRITE);
        }
    } else if (error_status & IDE_RETRY_PIO) {
        if (is_read) {
            ide_sector_read(bmdma_active_if(bm));
        } else {
            ide_sector_write(bmdma_active_if(bm));
        }
    } else if (error_status & IDE_RETRY_FLUSH) {
        ide_flush_cache(bmdma_active_if(bm));
    }
}

static void bmdma_restart_cb(void *opaque, int running, RunState state)
{
    IDEDMA *dma = opaque;
    BMDMAState *bm = DO_UPCAST(BMDMAState, dma, dma);

    if (!running)
        return;

    if (!bm->bh) {
        bm->bh = qemu_bh_new(bmdma_restart_bh, &bm->dma);
        qemu_bh_schedule(bm->bh);
    }
}

static void bmdma_cancel(BMDMAState *bm)
{
    if (bm->status & BM_STATUS_DMAING) {
        /* cancel DMA request */
        bmdma_set_inactive(&bm->dma, false);
    }
}

static void bmdma_reset(IDEDMA *dma)
{
    BMDMAState *bm = DO_UPCAST(BMDMAState, dma, dma);

#ifdef DEBUG_IDE
    printf("ide: dma_reset\n");
#endif
    bmdma_cancel(bm);
    bm->cmd = 0;
    bm->status = 0;
    bm->addr = 0;
    bm->cur_addr = 0;
    bm->cur_prd_last = 0;
    bm->cur_prd_addr = 0;
    bm->cur_prd_len = 0;
    bm->sector_num = 0;
    bm->nsector = 0;
}

static void bmdma_irq(void *opaque, int n, int level)
{
    BMDMAState *bm = opaque;

    if (!level) {
        /* pass through lower */
        qemu_set_irq(bm->irq, level);
        return;
    }

    bm->status |= BM_STATUS_INT;

    /* trigger the real irq */
    qemu_set_irq(bm->irq, level);
}

void bmdma_cmd_writeb(BMDMAState *bm, uint32_t val)
{
#ifdef DEBUG_IDE
    printf("%s: 0x%08x\n", __func__, val);
#endif

    /* Ignore writes to SSBM if it keeps the old value */
    if ((val & BM_CMD_START) != (bm->cmd & BM_CMD_START)) {
        if (!(val & BM_CMD_START)) {
            if (bm->bus->dma->aiocb) {
<<<<<<< HEAD
                error_report("bmdma cancel: bs %p read-only %d", bm->bus->dma->aiocb->bs, bdrv_is_read_only(bm->bus->dma->aiocb->bs));
                if (!bdrv_is_read_only(bm->bus->dma->aiocb->bs)) {
                    /* We can't cancel Scatter Gather DMA in the middle of the
                     * operation or a partial (not full) DMA transfer would
                     * reach the storage so we wait for completion instead
                     * (we beahve like if the DMA was completed by the time the
                     * guest trying to cancel dma with bmdma_cmd_writeb with
                     * BM_CMD_START not set). */
                    blk_drain_all();
                    assert(bm->bus->dma->aiocb == NULL);
                } else {
                    /* On a read-only device (e.g. CDROM) we can't cause incon-
                     * sistencies and thus cancel the AIOCB locally and avoid
                     * to be called back later if the original request is
                     * completed. */
                    BlockAIOCB *aiocb = bm->bus->dma->aiocb;
                    aiocb->cb(aiocb->opaque, -ECANCELED);
                    aiocb->cb = NULL;
=======
                if (bm->bus->s && bm->bus->s->requests_cancelable) {
                    /*
                     * If the used IDE protocol supports request cancelation we
                     * can flag requests as canceled here and disable DMA.
                     * The IDE protocol used MUST use ide_readv_cancelable for all
                     * read operations and then subsequently can enable this code
                     * path. Currently this is only supported for read-only
                     * devices.
                    */
                    IDECancelableRequest *req;
                    QLIST_FOREACH(req, &bm->bus->s->cancelable_requests, list) {
                        if (!req->canceled) {
                            req->org_cb(req->org_opaque, -ECANCELED);
                        }
                        req->canceled = true;
                    }
                } else {
                    /*
                     * We can't cancel Scatter Gather DMA in the middle of the
                     * operation or a partial (not full) DMA transfer would reach
                     * the storage so we wait for completion instead (we beahve
                     * like if the DMA was completed by the time the guest trying
                     * to cancel dma with bmdma_cmd_writeb with BM_CMD_START not
                     * set).
                     */
                    blk_drain_all();
                    assert(bm->bus->dma->aiocb == NULL);
>>>>>>> d230ebf6
                }
            }
            bm->status &= ~BM_STATUS_DMAING;
        } else {
            bm->cur_addr = bm->addr;
            if (!(bm->status & BM_STATUS_DMAING)) {
                bm->status |= BM_STATUS_DMAING;
                /* start dma transfer if possible */
                if (bm->dma_cb)
                    bm->dma_cb(bmdma_active_if(bm), 0);
            }
        }
    }

    bm->cmd = val & 0x09;
}

static uint64_t bmdma_addr_read(void *opaque, hwaddr addr,
                                unsigned width)
{
    BMDMAState *bm = opaque;
    uint32_t mask = (1ULL << (width * 8)) - 1;
    uint64_t data;

    data = (bm->addr >> (addr * 8)) & mask;
#ifdef DEBUG_IDE
    printf("%s: 0x%08x\n", __func__, (unsigned)data);
#endif
    return data;
}

static void bmdma_addr_write(void *opaque, hwaddr addr,
                             uint64_t data, unsigned width)
{
    BMDMAState *bm = opaque;
    int shift = addr * 8;
    uint32_t mask = (1ULL << (width * 8)) - 1;

#ifdef DEBUG_IDE
    printf("%s: 0x%08x\n", __func__, (unsigned)data);
#endif
    bm->addr &= ~(mask << shift);
    bm->addr |= ((data & mask) << shift) & ~3;
}

MemoryRegionOps bmdma_addr_ioport_ops = {
    .read = bmdma_addr_read,
    .write = bmdma_addr_write,
    .endianness = DEVICE_LITTLE_ENDIAN,
};

static bool ide_bmdma_current_needed(void *opaque)
{
    BMDMAState *bm = opaque;

    return (bm->cur_prd_len != 0);
}

static bool ide_bmdma_status_needed(void *opaque)
{
    BMDMAState *bm = opaque;

    /* Older versions abused some bits in the status register for internal
     * error state. If any of these bits are set, we must add a subsection to
     * transfer the real status register */
    uint8_t abused_bits = BM_MIGRATION_COMPAT_STATUS_BITS;

    return ((bm->status & abused_bits) != 0);
}

static void ide_bmdma_pre_save(void *opaque)
{
    BMDMAState *bm = opaque;
    uint8_t abused_bits = BM_MIGRATION_COMPAT_STATUS_BITS;

    bm->migration_compat_status =
        (bm->status & ~abused_bits) | (bm->bus->error_status & abused_bits);
}

/* This function accesses bm->bus->error_status which is loaded only after
 * BMDMA itself. This is why the function is called from ide_pci_post_load
 * instead of being registered with VMState where it would run too early. */
static int ide_bmdma_post_load(void *opaque, int version_id)
{
    BMDMAState *bm = opaque;
    uint8_t abused_bits = BM_MIGRATION_COMPAT_STATUS_BITS;

    if (bm->status == 0) {
        bm->status = bm->migration_compat_status & ~abused_bits;
        bm->bus->error_status |= bm->migration_compat_status & abused_bits;
    }

    return 0;
}

static const VMStateDescription vmstate_bmdma_current = {
    .name = "ide bmdma_current",
    .version_id = 1,
    .minimum_version_id = 1,
    .fields = (VMStateField[]) {
        VMSTATE_UINT32(cur_addr, BMDMAState),
        VMSTATE_UINT32(cur_prd_last, BMDMAState),
        VMSTATE_UINT32(cur_prd_addr, BMDMAState),
        VMSTATE_UINT32(cur_prd_len, BMDMAState),
        VMSTATE_END_OF_LIST()
    }
};

static const VMStateDescription vmstate_bmdma_status = {
    .name ="ide bmdma/status",
    .version_id = 1,
    .minimum_version_id = 1,
    .fields = (VMStateField[]) {
        VMSTATE_UINT8(status, BMDMAState),
        VMSTATE_END_OF_LIST()
    }
};

static const VMStateDescription vmstate_bmdma = {
    .name = "ide bmdma",
    .version_id = 3,
    .minimum_version_id = 0,
    .pre_save  = ide_bmdma_pre_save,
    .fields = (VMStateField[]) {
        VMSTATE_UINT8(cmd, BMDMAState),
        VMSTATE_UINT8(migration_compat_status, BMDMAState),
        VMSTATE_UINT32(addr, BMDMAState),
        VMSTATE_INT64(sector_num, BMDMAState),
        VMSTATE_UINT32(nsector, BMDMAState),
        VMSTATE_UINT8(unit, BMDMAState),
        VMSTATE_END_OF_LIST()
    },
    .subsections = (VMStateSubsection []) {
        {
            .vmsd = &vmstate_bmdma_current,
            .needed = ide_bmdma_current_needed,
        }, {
            .vmsd = &vmstate_bmdma_status,
            .needed = ide_bmdma_status_needed,
        }, {
            /* empty */
        }
    }
};

static int ide_pci_post_load(void *opaque, int version_id)
{
    PCIIDEState *d = opaque;
    int i;

    for(i = 0; i < 2; i++) {
        /* current versions always store 0/1, but older version
           stored bigger values. We only need last bit */
        d->bmdma[i].unit &= 1;
        ide_bmdma_post_load(&d->bmdma[i], -1);
    }

    return 0;
}

const VMStateDescription vmstate_ide_pci = {
    .name = "ide",
    .version_id = 3,
    .minimum_version_id = 0,
    .post_load = ide_pci_post_load,
    .fields = (VMStateField[]) {
        VMSTATE_PCI_DEVICE(parent_obj, PCIIDEState),
        VMSTATE_STRUCT_ARRAY(bmdma, PCIIDEState, 2, 0,
                             vmstate_bmdma, BMDMAState),
        VMSTATE_IDE_BUS_ARRAY(bus, PCIIDEState, 2),
        VMSTATE_IDE_DRIVES(bus[0].ifs, PCIIDEState),
        VMSTATE_IDE_DRIVES(bus[1].ifs, PCIIDEState),
        VMSTATE_END_OF_LIST()
    }
};

void pci_ide_create_devs(PCIDevice *dev, DriveInfo **hd_table)
{
    PCIIDEState *d = PCI_IDE(dev);
    static const int bus[4]  = { 0, 0, 1, 1 };
    static const int unit[4] = { 0, 1, 0, 1 };
    int i;

    for (i = 0; i < 4; i++) {
        if (hd_table[i] == NULL)
            continue;
        ide_create_drive(d->bus+bus[i], unit[i], hd_table[i]);
    }
}

static const struct IDEDMAOps bmdma_ops = {
    .start_dma = bmdma_start_dma,
    .prepare_buf = bmdma_prepare_buf,
    .rw_buf = bmdma_rw_buf,
    .set_unit = bmdma_set_unit,
    .set_inactive = bmdma_set_inactive,
    .restart_cb = bmdma_restart_cb,
    .reset = bmdma_reset,
};

void bmdma_init(IDEBus *bus, BMDMAState *bm, PCIIDEState *d)
{
    qemu_irq *irq;

    if (bus->dma == &bm->dma) {
        return;
    }

    bm->dma.ops = &bmdma_ops;
    bus->dma = &bm->dma;
    bm->irq = bus->irq;
    irq = qemu_allocate_irqs(bmdma_irq, bm, 1);
    bus->irq = *irq;
    bm->pci_dev = d;
}

static const TypeInfo pci_ide_type_info = {
    .name = TYPE_PCI_IDE,
    .parent = TYPE_PCI_DEVICE,
    .instance_size = sizeof(PCIIDEState),
    .abstract = true,
};

static void pci_ide_register_types(void)
{
    type_register_static(&pci_ide_type_info);
}

type_init(pci_ide_register_types)<|MERGE_RESOLUTION|>--- conflicted
+++ resolved
@@ -305,26 +305,6 @@
     if ((val & BM_CMD_START) != (bm->cmd & BM_CMD_START)) {
         if (!(val & BM_CMD_START)) {
             if (bm->bus->dma->aiocb) {
-<<<<<<< HEAD
-                error_report("bmdma cancel: bs %p read-only %d", bm->bus->dma->aiocb->bs, bdrv_is_read_only(bm->bus->dma->aiocb->bs));
-                if (!bdrv_is_read_only(bm->bus->dma->aiocb->bs)) {
-                    /* We can't cancel Scatter Gather DMA in the middle of the
-                     * operation or a partial (not full) DMA transfer would
-                     * reach the storage so we wait for completion instead
-                     * (we beahve like if the DMA was completed by the time the
-                     * guest trying to cancel dma with bmdma_cmd_writeb with
-                     * BM_CMD_START not set). */
-                    blk_drain_all();
-                    assert(bm->bus->dma->aiocb == NULL);
-                } else {
-                    /* On a read-only device (e.g. CDROM) we can't cause incon-
-                     * sistencies and thus cancel the AIOCB locally and avoid
-                     * to be called back later if the original request is
-                     * completed. */
-                    BlockAIOCB *aiocb = bm->bus->dma->aiocb;
-                    aiocb->cb(aiocb->opaque, -ECANCELED);
-                    aiocb->cb = NULL;
-=======
                 if (bm->bus->s && bm->bus->s->requests_cancelable) {
                     /*
                      * If the used IDE protocol supports request cancelation we
@@ -352,7 +332,6 @@
                      */
                     blk_drain_all();
                     assert(bm->bus->dma->aiocb == NULL);
->>>>>>> d230ebf6
                 }
             }
             bm->status &= ~BM_STATUS_DMAING;
